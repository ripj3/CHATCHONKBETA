--- conflicted
+++ resolved
@@ -1,1222 +1,423 @@
-<<<<<<< HEAD
-"""
-ChatChonk Configuration Module
-
-This module defines all configuration settings for the ChatChonk application.
-It uses Pydantic's BaseSettings for automatic environment variable loading and validation.
-
-Environment variables are loaded from .env file if present.
-
-Author: Rip Jonesy
-"""
-
-import logging
-import os
-import secrets
-from enum import Enum
-from functools import lru_cache
-from pathlib import Path
-from typing import Any, Dict, List, Optional, Set, Union
-
-from pydantic import (
-    AnyHttpUrl,
-    BaseSettings,
-    EmailStr,
-    Field,
-    PostgresDsn, # Not directly used but good for reference if direct DB DSN needed
-    SecretStr,
-    validator,
-)
-
-
-class LogLevel(str, Enum):
-    """Log levels for application logging."""
-    CRITICAL = "CRITICAL"
-    ERROR = "ERROR"
-    WARNING = "WARNING"
-    INFO = "INFO"
-    DEBUG = "DEBUG"
-
-
-class Environment(str, Enum):
-    """Application environment types."""
-    DEVELOPMENT = "development"
-    STAGING = "staging"
-    PRODUCTION = "production"
-    TEST = "test"
-
-
-class AiProvider(str, Enum):
-    """Supported AI model providers."""
-    HUGGINGFACE = "huggingface"
-    OPENAI = "openai"
-    ANTHROPIC = "anthropic"
-    MISTRAL = "mistral"
-    DEEPSEEK = "deepseek"
-    QWEN = "qwen"
-    CUSTOM = "custom" # For potential self-hosted or other models
-
-
-class Settings(BaseSettings):
-    """
-    Application settings loaded from environment variables.
-    This class defines all configuration parameters for ChatChonk.
-    """
-
-    # ======================================================================
-    # APPLICATION CORE SETTINGS
-    # ======================================================================
-    PROJECT_NAME: str = Field(default="ChatChonk", description="The name of the project.")
-    APP_NAME: str = Field(default="ChatChonk", description="The name of the application (can be same as PROJECT_NAME).")
-    APP_VERSION: str = Field(default="0.1.0", description="Application version.")
-    ENVIRONMENT: Environment = Field(default=Environment.DEVELOPMENT, description="Application environment (development, staging, production).")
-    DEBUG: bool = Field(default=False, description="Enable debug mode. Overrides LOG_LEVEL to DEBUG if True.")
-    
-    # ======================================================================
-    # SERVER SETTINGS (FastAPI Backend)
-    # ======================================================================
-    API_V1_STR: str = Field(default="/api", description="API version prefix.")
-    HOST: str = Field(default="0.0.0.0", description="Server host to bind to.")
-    PORT: int = Field(default=8080, description="Server port to listen on.") # User specified 8080
-    ROOT_PATH: str = Field(default="", description="API root path prefix if running behind a reverse proxy with path stripping.")
-    RELOAD: bool = Field(default=False, description="Enable hot reloading for Uvicorn (development only).")
-    API_HOST: str = Field(default="127.0.0.1", description="Host for constructing API URLs, typically localhost for dev.")
-:start_line:83
--------
-    API_URL: AnyHttpUrl = Field(default="http://127.0.0.1:8080/api", alias="LOCAL_API_URL", description="Full base URL for the API in development.")
-    PRODUCTION_API_URL: Optional[AnyHttpUrl] = Field(default=None, description="Full base URL for the API in production (e.g., https://api.chatchonk.com).")
-
-    # ======================================================================
-    # DOMAIN & FRONTEND CONFIGURATION
-    # ======================================================================
-    DOMAIN: str = Field(default="chatchonk.com", description="Main domain for the application.")
-    FRONTEND_URL: AnyHttpUrl = Field(default="https://chatchonk.com", description="Base URL for the frontend application.")
-    API_DOMAIN: Optional[str] = Field(default="api.chatchonk.com", description="Subdomain for the API in production.")
-
-    # ======================================================================
-    # SECURITY SETTINGS
-    # ======================================================================
-    SECRET_KEY: SecretStr = Field(
-        default_factory=lambda: SecretStr(secrets.token_urlsafe(32)),
-        alias="CHONK_SECRET_KEY", # Alias to match .env.example
-        description="Secret key for signing tokens, cookies, etc. CRITICAL for production.",
-    )
-    ALLOWED_ORIGINS: List[str] = Field(
-        default=["http://localhost:3000", "http://127.0.0.1:3000"], # Default for local Next.js dev
-        description="Comma-separated list of allowed CORS origins.",
-    )
-    ALLOWED_HOSTS: List[str] = Field(
-        default=["localhost", "127.0.0.1"],
-        description="Comma-separated list of allowed host headers.",
-    )
-    API_KEY: Optional[SecretStr] = Field(default=None, description="Generic API key for securing internal or specific endpoints (development only or specific use cases).")
-    REQUIRE_API_KEY: bool = Field(default=False, description="Whether a general API key is required for access.")
-    API_KEY_EXPIRY_DAYS: int = Field(default=90, description="Default expiry for generated API keys.")
-    MAX_API_KEYS_PER_USER: int = Field(default=5, description="Maximum API keys a user can generate.")
-
-    # ======================================================================
-    # SUPABASE CONFIGURATION
-    # ======================================================================
-    SUPABASE_URL: Optional[AnyHttpUrl] = Field(default=None, description="Supabase project URL.")
-    SUPABASE_KEY: Optional[SecretStr] = Field(default=None, alias="SUPABASE_ANON_KEY", description="Supabase anonymous key (public).") # Alias for common naming
-    SUPABASE_SERVICE_ROLE_KEY: Optional[SecretStr] = Field(default=None, description="Supabase service role key (secret, for backend admin operations).")
-    SUPABASE_PERSONAL_ACCESS_TOKEN: Optional[SecretStr] = Field(default=None, description="Supabase Personal Access Token for management API calls.")
-    
-    # Optional direct DB passwords if self-hosting or specific needs
-    SUPABASE_DB_PASSWORD: Optional[SecretStr] = Field(default=None, description="Password for the main Supabase PostgreSQL database user.")
-    SUPABASE_DB_PASSWORD_MSWAP: Optional[SecretStr] = Field(default=None, description="Specific DB password for ModelSwapper service if it uses a different user/role.")
-
-    # ======================================================================
-    # SUPABASE STORAGE / S3 COMPATIBLE CONFIGURATION
-    # ======================================================================
-    SUPABASE_STORAGE_URL: Optional[AnyHttpUrl] = Field(default=None, description="Base URL for Supabase Storage (e.g., SUPABASE_URL/storage/v1).")
-    SUPABASE_S3_ACCESS_KEY_ID: Optional[SecretStr] = Field(default=None, description="S3 compatible access key for Supabase Storage.")
-    SUPABASE_S3_SECRET_ACCESS_KEY: Optional[SecretStr] = Field(default=None, description="S3 compatible secret key for Supabase Storage.")
-    SUPABASE_S3_BUCKET: str = Field(default="files", description="Default S3 bucket name for Supabase Storage.")
-    SUPABASE_STORAGE_BUCKET: str = Field(default="files", description="Default bucket name for Supabase Storage (can be same as S3_BUCKET).")
-
-    # ======================================================================
-    # FILE PROCESSING & LOCAL STORAGE SETTINGS
-    # ======================================================================
-    UPLOAD_DIR: Path = Field(default=Path("./uploads"), description="Directory for initial file uploads (before moving to Supabase or processing).")
-    TEMP_DIR: Path = Field(default=Path("./tmp"), description="Directory for temporary files during processing.")
-    EXPORT_DIR: Path = Field(default=Path("./exports"), description="Directory for storing generated export files locally (if not directly streamed or sent to cloud).")
-    STORAGE_PATH: Path = Field(default=Path("./storage"), description="General local storage path if not using cloud exclusively.")
-    EPHEMERAL_STORAGE_PATH: Path = Field(default=Path("./ephemeral_storage"), description="Path for temporary storage of files that need quick cleanup.")
-    EPHEMERAL_MAX_AGE_SECONDS: int = Field(default=7200, description="Max age for files in ephemeral storage (2 hours).")
-    EPHEMERAL_CLEANUP_INTERVAL: int = Field(default=600, description="Interval for cleaning up ephemeral storage (10 minutes).")
-    EPHEMERAL_ENCRYPTION_ENABLED: bool = Field(default=True, description="Enable encryption for files in ephemeral storage.")
-    
-    MAX_UPLOAD_SIZE_MB: int = Field(default=2048, description="Maximum upload size in MB (2GB).")
-    MAX_UPLOAD_SIZE: int = Field(default=2_147_483_648, description="Maximum upload size in bytes (2GB). Derived from MAX_UPLOAD_SIZE_MB.")
-    CHUNK_SIZE: int = Field(default=1_048_576, description="Chunk size for streaming file uploads in bytes (1MB).")
-    CLEANUP_INTERVAL: int = Field(default=3600, description="General interval for temporary file cleanup tasks (1 hour).")
-    FILE_RETENTION_PERIOD: int = Field(default=86400, description="Time to keep processed files locally before potential deletion (24 hours).")
-    ALLOWED_FILE_TYPES: Set[str] = Field(
-        default={"zip", "json", "txt", "md", "csv"}, # From user's list
-        description="Comma-separated list of allowed file extensions for direct uploads (archives might contain more types internally).",
-    )
-
-    # ======================================================================
-    # AI PROVIDER SETTINGS (AutoModel)
-    # ======================================================================
-    DEFAULT_AI_PROVIDER: AiProvider = Field(default=AiProvider.HUGGINGFACE, description="Default AI provider for processing if not specified.")
-    
-    HUGGINGFACE_API_KEY: Optional[SecretStr] = Field(default=None, description="API key for Hugging Face Hub and Inference API.")
-    HUGGINGFACE_DEFAULT_MODEL: str = Field(default="mistralai/Mistral-7B-Instruct-v0.2", description="Default Hugging Face model for general tasks.")
-    HUGGINGFACE_SPACE: Optional[str] = Field(default=None, description="Identifier for a specific Hugging Face Space if used.")
-    HUGGINGFACE_STREAMLIT_URL: Optional[AnyHttpUrl] = Field(default=None, description="URL for a Hugging Face Streamlit app if integrated.")
-
-    OPENAI_API_KEY: Optional[SecretStr] = Field(default=None, description="API key for OpenAI.")
-    OPENAI_DEFAULT_MODEL: str = Field(default="gpt-4o", description="Default OpenAI model.")
-    
-    ANTHROPIC_API_KEY: Optional[SecretStr] = Field(default=None, description="API key for Anthropic (Claude).")
-    ANTHROPIC_DEFAULT_MODEL: str = Field(default="claude-3-opus-20240229", description="Default Anthropic model.")
-
-    MISTRAL_API_KEY: Optional[SecretStr] = Field(default=None, description="API key for Mistral AI.")
-    MISTRAL_DEFAULT_MODEL: str = Field(default="mistral-large-latest", description="Default Mistral model.")
-
-    DEEPSEEK_API_KEY: Optional[SecretStr] = Field(default=None, description="API key for DeepSeek.")
-    DEEPSEEK_DEFAULT_MODEL: str = Field(default="deepseek-coder", description="Default DeepSeek model.")
-
-    QWEN_API_KEY: Optional[SecretStr] = Field(default=None, description="API key for Qwen (Alibaba).")
-    QWEN_DEFAULT_MODEL: str = Field(default="qwen-max", description="Default Qwen model.")
-
-    # ======================================================================
-    # TEMPLATE SETTINGS
-    # ======================================================================
-    TEMPLATES_DIR: Path = Field(default=Path("./templates"), description="Directory where ChatChonk processing templates (YAML files) are stored.")
-    DEFAULT_TEMPLATE: str = Field(default="adhd-idea-harvest", description="Default template ID to use if none is specified by the user.")
-
-    # ======================================================================
-    # LOGGING CONFIGURATION
-    # ======================================================================
-    LOG_LEVEL: LogLevel = Field(default=LogLevel.INFO, description="Logging level for the application.")
-    LOG_FORMAT: str = Field(default="%(asctime)s - %(name)s - %(levelname)s - %(message)s", description="Log format string.")
-    LOG_FILE: Optional[Path] = Field(default=Path("chatchonk.log"), description="Path to log file. If None, logs to stdout.")
-    LOG_ROTATION_DAYS: int = Field(default=90, description="Number of days to keep log files before rotation/deletion.")
-    ENABLE_AUDIT_LOGGING: bool = Field(default=True, description="Enable detailed audit logging for key actions.")
-
-    # ======================================================================
-    # EMAIL SETTINGS (Optional, for future use like notifications, MFA)
-    # ======================================================================
-    SMTP_HOST: Optional[str] = Field(default=None, description="SMTP server host for sending emails.")
-    SMTP_PORT: Optional[int] = Field(default=587, description="SMTP server port.")
-    SMTP_USER: Optional[str] = Field(default=None, description="SMTP username.")
-    SMTP_PASSWORD: Optional[SecretStr] = Field(default=None, description="SMTP password.")
-    EMAILS_FROM_EMAIL: Optional[EmailStr] = Field(default=None, description="Default sender email address for application emails.")
-    EMAILS_FROM_NAME: Optional[str] = Field(default=None, description="Default sender name for application emails.")
-
-    # ======================================================================
-    # GITHUB CONFIGURATION (Optional, if app interacts with GitHub)
-    # ======================================================================
-    GITHUB_PERSONAL_ACCESS_TOKEN: Optional[SecretStr] = Field(default=None, description="GitHub Personal Access Token for API interactions.")
-
-    # ======================================================================
-    # STRIPE BILLING CONFIGURATION (Optional, for paid tiers)
-    # ======================================================================
-    STRIPE_PUBLISHABLE_KEY: Optional[SecretStr] = Field(default=None, description="Stripe publishable API key (pk_...).")
-    STRIPE_SECRET_KEY: Optional[SecretStr] = Field(default=None, alias="STRIPE_RESTRICTED_KEY", description="Stripe secret API key (sk_live_... or rk_live_...).") # Renamed for clarity
-    STRIPE_SECRET_TEST_KEY: Optional[SecretStr] = Field(default=None, alias="STRIPE_RESTRICTED_TEST_KEY", description="Stripe secret test API key (sk_test_... or rk_test_...).")
-    STRIPE_WEBHOOK_SECRET: Optional[SecretStr] = Field(default=None, description="Stripe webhook signing secret (whsec_...).")
-    
-    STRIPE_PRICE_LILBEAN: Optional[str] = Field(default=None, description="Stripe Price ID for 'LilBean' tier.")
-    STRIPE_PRICE_CLAWBACK: Optional[str] = Field(default=None, description="Stripe Price ID for 'Clawback' tier.")
-    STRIPE_PRICE_BIGCHONK: Optional[str] = Field(default=None, description="Stripe Price ID for 'BigChonk' tier.")
-    STRIPE_PRICE_MEOWTRIX: Optional[str] = Field(default=None, description="Stripe Price ID for 'Meowtrix' tier.")
-    STRIPE_PRICE_CLAWBACK_YEARLY: Optional[str] = Field(default=None, description="Stripe Price ID for 'Clawback Yearly' tier.")
-    STRIPE_PRICE_BIGCHONK_YEARLY: Optional[str] = Field(default=None, description="Stripe Price ID for 'BigChonk Yearly' tier.")
-    STRIPE_PRICE_MEOWTRIX_YEARLY: Optional[str] = Field(default=None, description="Stripe Price ID for 'Meowtrix Yearly' tier.")
-    USE_STRIPE_PLANS: bool = Field(default=True, description="Flag to enable/disable Stripe plan integration logic.")
-    STRIPE_PROMO_CODE: Optional[str] = Field(default=None, description="Default monthly promo code for Stripe.")
-    STRIPE_PROMO_CODE_YEARLY: Optional[str] = Field(default=None, description="Default yearly promo code for Stripe.")
-
-    # ======================================================================
-    # REDIS CACHING (Optional)
-    # ======================================================================
-    REDIS_HOST: str = Field(default="localhost", description="Redis server host.")
-    REDIS_PORT: int = Field(default=6379, description="Redis server port.")
-    REDIS_PASSWORD: Optional[SecretStr] = Field(default=None, description="Redis password (if any).")
-    REDIS_ENABLED: bool = Field(default=False, description="Enable Redis for caching and other tasks.") # Added to control usage
-
-    # ======================================================================
-    # ADVANCED SECURITY & VALIDATION
-    # ======================================================================
-    RATE_LIMIT_ENABLED: bool = Field(default=False, description="Enable rate limiting for API endpoints.")
-    RATE_LIMIT_REQUESTS: int = Field(default=100, description="Default rate limit requests count.") # Renamed from user list for clarity
-    RATE_LIMIT_WINDOW_MINUTES: int = Field(default=60, description="Default rate limit window in minutes.") # Renamed
-    RATE_LIMIT_REQUESTS_PER_MINUTE: int = Field(default=1000, description="Alternative rate limit: requests per minute (used if RATE_LIMIT_WINDOW_MINUTES is not primary).")
-
-    ENABLE_INPUT_VALIDATION: bool = Field(default=True, description="Enable strict input validation for API requests.")
-    ENABLE_CONTENT_VALIDATION: bool = Field(default=True, description="Enable validation of content within uploaded files.")
-    ENABLE_REQUEST_SIGNING: bool = Field(default=False, description="Enable request signing for specific sensitive operations (advanced).")
-    REQUEST_SIGNATURE_EXPIRY_SECONDS: int = Field(default=300, description="Expiry time for request signatures (5 minutes).")
-    ENABLE_IP_FILTERING: bool = Field(default=False, description="Enable IP address filtering for API access.")
-    ALLOWED_IPS: List[str] = Field(default=[], description="Comma-separated list of allowed IP addresses or CIDR blocks if IP filtering is enabled.")
-
-    # ======================================================================
-    # PROMPT & OUTPUT SAFETY (Content Filtering)
-    # ======================================================================
-    ENABLE_PROMPT_FILTERING: bool = Field(default=True, description="Enable filtering of prompts sent to AI models for safety.")
-    PROMPT_FILTER_LEVEL: str = Field(default="medium", description="Severity level for prompt filtering (e.g., low, medium, high).")
-    ENABLE_OUTPUT_FILTERING: bool = Field(default=True, description="Enable filtering of outputs received from AI models for safety.")
-    OUTPUT_FILTER_LEVEL: str = Field(default="medium", description="Severity level for output filtering.")
-
-    # ======================================================================
-    # TESTING & MOCKING (Development/Test environments only)
-    # ======================================================================
-    ENABLE_MOCK_AUTH: bool = Field(default=False, description="Enable mock authentication for testing purposes.")
-    ENABLE_MOCK_SUPABASE: bool = Field(default=False, description="Enable mock Supabase client for testing purposes.")
-
-
-    # === Validators ===
-    @validator("UPLOAD_DIR", "TEMP_DIR", "EXPORT_DIR", "TEMPLATES_DIR", "STORAGE_PATH", "EPHEMERAL_STORAGE_PATH", "LOG_FILE", pre=True, allow_reuse=True)
-    def _ensure_path_type_and_create(cls, v: Union[str, Path, None]) -> Optional[Path]:
-        """Ensure path variables are Path objects and create directories if they don't exist."""
-        if v is None: # Handles optional LOG_FILE
-            return None
-        path = Path(v)
-        # For LOG_FILE, only create parent directory. For others, create the directory itself.
-        if str(v).endswith('.log'): # A bit heuristic, better if LOG_FILE was LOG_DIR
-            path.parent.mkdir(parents=True, exist_ok=True)
-        else:
-            path.mkdir(parents=True, exist_ok=True)
-        return path
-
-    @validator("ALLOWED_ORIGINS", "ALLOWED_HOSTS", "ALLOWED_IPS", pre=True, allow_reuse=True)
-    def _parse_comma_separated_list(cls, v: Union[str, List[str]]) -> List[str]:
-        """Parse comma-separated string into a list of strings."""
-        if isinstance(v, str):
-            return [item.strip() for item in v.split(",") if item.strip()]
-        return v
-    
-    @validator("ALLOWED_FILE_TYPES", pre=True, allow_reuse=True)
-    def _parse_allowed_file_types(cls, v: Union[str, Set[str], List[str]]) -> Set[str]:
-        """Parse allowed file types from string or list into a set of lowercase strings with leading dot."""
-        if isinstance(v, str):
-            types = {item.strip().lower() for item in v.split(",") if item.strip()}
-        elif isinstance(v, list):
-            types = {item.strip().lower() for item in v if isinstance(item, str) and item.strip()}
-        elif isinstance(v, set):
-            types = {item.strip().lower() for item in v if isinstance(item, str) and item.strip()}
-        else:
-            raise ValueError("ALLOWED_FILE_TYPES must be a comma-separated string, list, or set.")
-        
-        # Ensure leading dot for extensions
-:start_line:301
--------
-        return {f".{t}" if not t.startswith('.') else t for t in types}
-
-    @validator("MAX_UPLOAD_SIZE", pre=True, always=True, allow_reuse=True)
-    def _derive_max_upload_size_from_mb(cls, v: Optional[int], values: Dict[str, Any]) -> int:
-        """Derive MAX_UPLOAD_SIZE in bytes from MAX_UPLOAD_SIZE_MB if available."""
-        if "MAX_UPLOAD_SIZE_MB" in values and values["MAX_UPLOAD_SIZE_MB"] is not None:
-            return values["MAX_UPLOAD_SIZE_MB"] * 1024 * 1024
-        return v if v is not None else 2_147_483_648 # Default to 2GB if MB not set
-
-    @validator("DEBUG", allow_reuse=True)
-    def _debug_implies_log_level_debug(cls, v: bool, values: Dict[str, Any]) -> bool:
-        """If DEBUG is True, set LOG_LEVEL to DEBUG unless already more verbose."""
-        if v and values.get("LOG_LEVEL") not in [LogLevel.DEBUG]:
-            values["LOG_LEVEL"] = LogLevel.DEBUG
-            logging.warning("DEBUG mode enabled: Overriding LOG_LEVEL to DEBUG.")
-        return v
-        
-    @validator("DEFAULT_AI_PROVIDER", allow_reuse=True)
-    def _validate_default_ai_provider_key(cls, v: AiProvider, values: Dict[str, Any]) -> AiProvider:
-        """Validate that the API key for the default AI provider is set, or fall back."""
-        key_name_map = {
-            AiProvider.HUGGINGFACE: "HUGGINGFACE_API_KEY",
-            AiProvider.OPENAI: "OPENAI_API_KEY",
-            AiProvider.ANTHROPIC: "ANTHROPIC_API_KEY",
-            AiProvider.MISTRAL: "MISTRAL_API_KEY",
-            AiProvider.DEEPSEEK: "DEEPSEEK_API_KEY",
-            AiProvider.QWEN: "QWEN_API_KEY",
-        }
-        
-        default_provider_key_env_var = key_name_map.get(v)
-        
-        if default_provider_key_env_var and not values.get(default_provider_key_env_var):
-            logging.warning(
-                f"API key for default provider '{v.value}' ({default_provider_key_env_var}) is not set. "
-                "Attempting to find an alternative provider with a set API key."
-            )
-            # Try to find any available provider with a key
-            for provider_enum, key_env_var in key_name_map.items():
-                if values.get(key_env_var):
-                    logging.warning(f"Falling back to '{provider_enum.value}' as it has an API key.")
-                    return provider_enum
-            
-            logging.error(
-                f"No API key found for the default provider '{v.value}' or any alternative providers. "
-                "AI processing will likely fail. Please set at least one AI provider API key."
-            )
-        return v
-
-    class Config:
-        env_file = ".env"
-        env_file_encoding = "utf-8"
-        case_sensitive = False # Typically env vars are case-insensitive, but can be True if needed
-        validate_assignment = True # Ensure type hints are respected on assignment
-
-        # Custom section for ChatChonk-specific metadata (not loaded from env)
-        chatchonk_settings = {
-            "app_tagline": "Tame the Chatter. Find the Signal.",
-            "app_audience": "Second-brain builders and neurodivergent thinkers",
-            "app_creator": "Rip Jonesy",
-            "app_creation_date": "May 2025",
-        }
-
-@lru_cache()
-def get_settings() -> Settings:
-    """
-    Get cached application settings.
-    This function ensures that settings are loaded only once.
-    """
-    logging.info("Loading application settings...")
-    settings = Settings()
-    if settings.DEBUG: # Re-check after full load
-        logging.getLogger().setLevel(logging.DEBUG)
-        for handler in logging.getLogger().handlers:
-            handler.setLevel(logging.DEBUG)
-        logging.debug("Debug mode is ON. Logging level set to DEBUG.")
-    else:
-        logging.getLogger().setLevel(settings.LOG_LEVEL.value)
-        for handler in logging.getLogger().handlers:
-            handler.setLevel(settings.LOG_LEVEL.value)
-
-
-    # Ensure Supabase keys are present if URL is set
-    if settings.SUPABASE_URL and (not settings.SUPABASE_KEY or not settings.SUPABASE_SERVICE_ROLE_KEY):
-        logging.warning(
-            "SUPABASE_URL is set, but SUPABASE_ANON_KEY or SUPABASE_SERVICE_ROLE_KEY is missing. "
-            "Supabase integration may not function correctly."
-        )
-    
-    return settings
-
-# For easy access to settings throughout the application
-settings = get_settings()
-
-if __name__ == "__main__":
-    # Example of how to access settings
-    print(f"ChatChonk Settings Loaded for Environment: {settings.ENVIRONMENT.value}")
-    print(f"  Project Name: {settings.PROJECT_NAME}")
-    print(f"  API URL (Dev): {settings.API_URL}")
-    print(f"  Production API URL: {settings.PRODUCTION_API_URL or 'Not Set'}")
-    print(f"  Debug Mode: {settings.DEBUG}")
-    print(f"  Log Level: {settings.LOG_LEVEL.value}")
-    print(f"  Default AI Provider: {settings.DEFAULT_AI_PROVIDER.value}")
-    if settings.HUGGINGFACE_API_KEY:
-        print(f"  HuggingFace API Key: Set (value redacted)")
-    else:
-        print(f"  HuggingFace API Key: Not Set")
-    print(f"  Supabase URL: {settings.SUPABASE_URL or 'Not Set'}")
-    print(f"  Allowed Origins: {settings.ALLOWED_ORIGINS}")
-    print(f"  Upload Directory: {settings.UPLOAD_DIR.resolve()}")
-    print(f"  Templates Directory: {settings.TEMPLATES_DIR.resolve()}")
-    print(f"  Custom Tagline: {settings.Config.chatchonk_settings['app_tagline']}")
-
-    if settings.REDIS_ENABLED:
-        print(f"  Redis Enabled: Host={settings.REDIS_HOST}, Port={settings.REDIS_PORT}")
-    else:
-        print(f"  Redis Enabled: False")
-
-=======
-"""
-ChatChonk Configuration Module - adjusted for pipeline error
-
-This module defines all configuration settings for the ChatChonk application.
-It uses Pydantic's BaseSettings for automatic environment variable loading and validation.
-
-Environment variables are loaded from .env file if present.
-
-Author: Rip Jonesy
-"""
-
-import logging
-import secrets
-from enum import Enum
-from functools import lru_cache
-from pathlib import Path
-from typing import Optional
-
-from pydantic import (
-    AnyHttpUrl,
-    EmailStr,
-    Field,
-    SecretStr,
-)
-
-try:
-    from pydantic_settings import BaseSettings
-except ImportError:
-    raise ImportError(
-        "pydantic-settings is not installed. Please run: pip install pydantic-settings"
-    )
-
-
-class LogLevel(str, Enum):
-    """Log levels for application logging."""
-
-    CRITICAL = "CRITICAL"
-    ERROR = "ERROR"
-    WARNING = "WARNING"
-    INFO = "INFO"
-    DEBUG = "DEBUG"
-
-
-class Environment(str, Enum):
-    """Application environment types."""
-
-    DEVELOPMENT = "development"
-    STAGING = "staging"
-    PRODUCTION = "production"
-    PRODUCTION_BETA = "production_beta"
-    TEST = "test"
-
-    @classmethod
-    def _missing_(cls, value: object):
-        if isinstance(value, str):
-            # Handle 'production-beta' as 'production_beta'
-            if value == "production-beta":
-                return cls.PRODUCTION_BETA
-        return super()._missing_(value)
-
-
-class AiProvider(str, Enum):
-    """Supported AI model providers."""
-
-    HUGGINGFACE = "huggingface"
-    OPENAI = "openai"
-    ANTHROPIC = "anthropic"
-    MISTRAL = "mistral"
-    DEEPSEEK = "deepseek"
-    QWEN = "qwen"
-    CUSTOM = "custom"  # For potential self-hosted or other models
-
-
-class Settings(BaseSettings):
-    """
-    Application settings loaded from environment variables.
-    This class defines all configuration parameters for ChatChonk.
-    """
-
-    # ======================================================================
-    # APPLICATION CORE SETTINGS
-    # ======================================================================
-    PROJECT_NAME: str = Field(
-        default="ChatChonk", description="The name of the project."
-    )
-    APP_NAME: str = Field(
-        default="ChatChonk",
-        description=(
-            "The name of the application (can be same as PROJECT_NAME)."
-        ),
-    )
-    APP_VERSION: str = Field(default="0.1.0", description="Application version.")
-    ENVIRONMENT: Environment = Field(
-        default=Environment.DEVELOPMENT,
-        description="Application environment (development, staging, production).",
-    )
-    DEBUG: bool = Field(
-        default=False,
-        description="Enable debug mode. Overrides LOG_LEVEL to DEBUG if True.",
-    )
-
-    # ======================================================================
-    # SERVER SETTINGS (FastAPI Backend)
-    # ======================================================================
-    API_V1_STR: str = Field(default="/api", description="API version prefix.")
-    HOST: str = Field(default="0.0.0.0", description="Server host to bind to.")
-    PORT: int = Field(
-        default=8000, description="Server port to listen on."
-    )  # Match Dockerfile default
-    ROOT_PATH: str = Field(
-        default="",
-        description="API root path prefix if running behind a reverse proxy with path stripping.",
-    )
-    RELOAD: bool = Field(
-        default=False,
-        description="Enable hot reloading for Uvicorn (development only).",
-    )
-    API_HOST: str = Field(
-        default="127.0.0.1",
-        description="Host for constructing API URLs, typically localhost for dev.",
-    )
-    API_URL: AnyHttpUrl = Field(
-        default="http://127.0.0.1:8080/api",
-        description=(
-            "Full base URL for the API in development."
-        ),
-    )
-    PRODUCTION_API_URL: Optional[AnyHttpUrl] = Field(
-        default=None,
-        description=(
-            "Full base URL for the API in production (e.g., https://api.chatchonk.com)."
-        ),
-    )
-
-    # ======================================================================
-    # DOMAIN & FRONTEND CONFIGURATION
-    # ======================================================================
-    DOMAIN: str = Field(
-        default="chatchonk.com", description="Main domain for the application."
-    )
-    FRONTEND_URL: AnyHttpUrl = Field(
-        default="https://chatchonk.com",
-        description="Base URL for the frontend application.",
-    )
-    FRONTEND_BUILD_DIR: Path = Field(
-        default=Path("frontend_build"),
-        description="Directory containing the built frontend for serving static files.",
-    )
-    API_DOMAIN: Optional[str] = Field(
-        default="api.chatchonk.com", description="Subdomain for the API in production."
-    )
-
-    # ======================================================================
-    # SECURITY SETTINGS
-    # ======================================================================
-    SECRET_KEY: SecretStr = Field(
-        default_factory=lambda: SecretStr(secrets.token_urlsafe(32)),
-        alias="CHONK_SECRET_KEY",  # Alias to match .env.example
-        description="Secret key for signing tokens, cookies, etc. CRITICAL for production.",
-    )
-    ALLOWED_ORIGINS: str = Field(
-        default="",
-        description="Comma-separated list of allowed CORS origins.",
-    )
-    ALLOWED_HOSTS: str = Field(
-        default="",
-        description="Comma-separated list of allowed host headers.",
-    )
-    API_KEY: Optional[SecretStr] = Field(
-        default=None,
-        description=(
-            "Generic API key for securing internal or specific endpoints "
-            "(development only or specific use cases)."
-        ),
-    )
-    REQUIRE_API_KEY: bool = Field(
-        default=False, description="Whether a general API key is required for access."
-    )
-    API_KEY_EXPIRY_DAYS: int = Field(
-        default=90, description="Default expiry for generated API keys."
-    )
-    MAX_API_KEYS_PER_USER: int = Field(
-        default=5, description="Maximum API keys a user can generate."
-    )
-
-    # ======================================================================
-    # SUPABASE CONFIGURATION (CHCH3 - Main Database)
-    # ======================================================================
-    SUPABASE_URL: Optional[AnyHttpUrl] = Field(
-        default=None, description="Supabase project URL."
-    )
-    SUPABASE_KEY: Optional[SecretStr] = Field(
-        default=None,
-        alias="SUPABASE_ANON_KEY",
-        description="Supabase anonymous key (public).",
-    )  # Alias for common naming
-    SUPABASE_SERVICE_ROLE_KEY: Optional[SecretStr] = Field(
-        default=None,
-        description="Supabase service role key (secret, for backend admin operations).",
-    )
-    SUPABASE_PERSONAL_ACCESS_TOKEN: Optional[SecretStr] = Field(
-        default=None,
-        description="Supabase Personal Access Token for management API calls.",
-    )
-
-    # Optional direct DB passwords if self-hosting or specific needs
-    SUPABASE_DB_PASSWORD: Optional[SecretStr] = Field(
-        default=None,
-        description="Password for the main Supabase PostgreSQL database user.",
-    )
-
-    # ======================================================================
-    # MSWAP SUPABASE CONFIGURATION (ModelSwapper Database)
-    # ======================================================================
-    MSWAP_SUPABASE_URL: Optional[AnyHttpUrl] = Field(
-        default=None, description="MSWAP Supabase project URL."
-    )
-    MSWAP_SUPABASE_KEY: Optional[SecretStr] = Field(
-        default=None,
-        alias="MSWAP_SUPABASE_ANON_KEY",
-        description="MSWAP Supabase anonymous key (public).",
-    )
-    MSWAP_SUPABASE_SERVICE_ROLE_KEY: Optional[SecretStr] = Field(
-        default=None,
-        description="MSWAP Supabase service role key (secret, for backend admin operations).",
-    )
-    SUPABASE_DB_PASSWORD_MSWAP: Optional[SecretStr] = Field(
-        default=None,
-        description="Specific DB password for ModelSwapper service if it uses a different user/role.",
-    )
-
-    # ======================================================================
-    # SUPABASE STORAGE / S3 COMPATIBLE CONFIGURATION
-    # ======================================================================
-    SUPABASE_STORAGE_URL: Optional[AnyHttpUrl] = Field(
-        default=None,
-        description="Base URL for Supabase Storage (e.g., SUPABASE_URL/storage/v1).",
-    )
-    SUPABASE_S3_ACCESS_KEY_ID: Optional[SecretStr] = Field(
-        default=None, description="S3 compatible access key for Supabase Storage."
-    )
-    SUPABASE_S3_SECRET_ACCESS_KEY: Optional[SecretStr] = Field(
-        default=None, description="S3 compatible secret key for Supabase Storage."
-    )
-    SUPABASE_S3_BUCKET: str = Field(
-        default="files", description="Default S3 bucket name for Supabase Storage."
-    )
-    SUPABASE_STORAGE_BUCKET: str = Field(
-        default="files",
-        description="Default bucket name for Supabase Storage (can be same as S3_BUCKET).",
-    )
-
-    # ======================================================================
-    # FILE PROCESSING & LOCAL STORAGE SETTINGS
-    # ======================================================================
-    UPLOAD_DIR: Optional[Path] = Field(
-        default=None,
-        description="Directory for initial file uploads (will be None if using cloud storage).",
-    )
-    TEMP_DIR: Optional[Path] = Field(
-        default=None, description="Directory for temporary files during processing."
-    )
-    EXPORT_DIR: Optional[Path] = Field(
-        default=None,
-        description="Directory for storing generated export files locally (will be None if directly streamed or sent to cloud).",
-    )
-    STORAGE_PATH: Optional[Path] = Field(
-        default=None,
-        description="General local storage path (will be None if using cloud exclusively).",
-    )
-    EPHEMERAL_STORAGE_PATH: Optional[Path] = Field(
-        default=None,
-        description="Path for temporary storage of files that need quick cleanup.",
-    )
-    EPHEMERAL_MAX_AGE_SECONDS: int = Field(
-        default=7200, description="Max age for files in ephemeral storage (2 hours)."
-    )
-    EPHEMERAL_CLEANUP_INTERVAL: int = Field(
-        default=600,
-        description="Interval for cleaning up ephemeral storage (10 minutes).",
-    )
-    EPHEMERAL_ENCRYPTION_ENABLED: bool = Field(
-        default=True, description="Enable encryption for files in ephemeral storage."
-    )
-
-    MAX_UPLOAD_SIZE: int = Field(
-        default=2_147_483_648, description="Maximum upload size in bytes (2GB)."
-    )  # 2GB
-    CHUNK_SIZE: int = Field(
-        default=1_048_576,
-        description="Chunk size for streaming file uploads in bytes (1MB).",
-    )
-    CLEANUP_INTERVAL: int = Field(
-        default=3600,
-        description="General interval for temporary file cleanup tasks (1 hour).",
-    )
-    FILE_RETENTION_PERIOD: int = Field(
-        default=86400,
-        description="Time to keep processed files locally before potential deletion (24 hours).",
-    )
-    ALLOWED_FILE_TYPES: str = Field(
-        default="zip,json,txt,md,csv",  # Comma-separated string for environment variable parsing
-        description="Comma-separated list of allowed file extensions for direct uploads (archives might contain more types internally).",
-    )
-
-    # ======================================================================
-    # AI PROVIDER SETTINGS (AutoModel)
-    # ======================================================================
-    DEFAULT_AI_PROVIDER: AiProvider = Field(
-        default=AiProvider.HUGGINGFACE,
-        description="Default AI provider for processing if not specified.",
-    )
-
-    HUGGINGFACE_API_KEY: Optional[SecretStr] = Field(
-        default=None, description="API key for Hugging Face Hub and Inference API."
-    )
-    HUGGINGFACE_DEFAULT_MODEL: str = Field(
-        default="mistralai/Mistral-7B-Instruct-v0.2",
-        description="Default Hugging Face model for general tasks.",
-    )
-    HUGGINGFACE_SPACE: Optional[str] = Field(
-        default=None,
-        description="Identifier for a specific Hugging Face Space if used.",
-    )
-    HUGGINGFACE_STREAMLIT_URL: Optional[AnyHttpUrl] = Field(
-        default=None, description="URL for a Hugging Face Streamlit app if integrated."
-    )
-
-    OPENAI_API_KEY: Optional[SecretStr] = Field(
-        default=None, description="API key for OpenAI."
-    )
-    OPENAI_DEFAULT_MODEL: str = Field(
-        default="gpt-4o", description="Default OpenAI model."
-    )
-
-    ANTHROPIC_API_KEY: Optional[SecretStr] = Field(
-        default=None, description="API key for Anthropic (Claude)."
-    )
-    ANTHROPIC_DEFAULT_MODEL: str = Field(
-        default="claude-3-opus-20240229", description="Default Anthropic model."
-    )
-
-    MISTRAL_API_KEY: Optional[SecretStr] = Field(
-        default=None, description="API key for Mistral AI."
-    )
-    MISTRAL_DEFAULT_MODEL: str = Field(
-        default="mistral-large-latest", description="Default Mistral model."
-    )
-
-    DEEPSEEK_API_KEY: Optional[SecretStr] = Field(
-        default=None, description="API key for DeepSeek."
-    )
-    DEEPSEEK_DEFAULT_MODEL: str = Field(
-        default="deepseek-coder", description="Default DeepSeek model."
-    )
-
-    QWEN_API_KEY: Optional[SecretStr] = Field(
-        default=None, description="API key for Qwen (Alibaba)."
-    )
-    QWEN_DEFAULT_MODEL: str = Field(
-        default="qwen-max", description="Default Qwen model."
-    )
-
-    # ======================================================================
-    # TEMPLATE SETTINGS
-    # ======================================================================
-    TEMPLATES_DIR: Path = Field(
-        default=Path("./templates"),
-        description="Directory where ChatChonk processing templates (YAML files) are stored.",
-    )
-    DEFAULT_TEMPLATE: str = Field(
-        default="adhd-idea-harvest",
-        description="Default template ID to use if none is specified by the user.",
-    )
-
-    # ======================================================================
-    # LOGGING CONFIGURATION
-    # ======================================================================
-    LOG_LEVEL: LogLevel = Field(
-        default=LogLevel.INFO, description="Logging level for the application."
-    )
-    LOG_FILE: Optional[Path] = Field(
-        default=None,
-        description="Path to the log file. Set to None for stdout, or a path for file logging.",
-    )
-    LOG_FORMAT: str = Field(
-        default="%(levelname)s:	%(asctime)s %(name)s - %(message)s",
-        description="Log output format string.",
-    )
-
-    # ======================================================================
-    # EMAIL SETTINGS (Optional, for future use like notifications, MFA)
-    # ======================================================================
-    SMTP_HOST: Optional[str] = Field(
-        default=None, description="SMTP server host for sending emails."
-    )
-    SMTP_PORT: Optional[int] = Field(default=587, description="SMTP server port.")
-    SMTP_USER: Optional[str] = Field(default=None, description="SMTP username.")
-    SMTP_PASSWORD: Optional[SecretStr] = Field(
-        default=None, description="SMTP password."
-    )
-    EMAILS_FROM_EMAIL: Optional[EmailStr] = Field(
-        default=None, description="Default sender email address for application emails."
-    )
-    EMAILS_FROM_NAME: Optional[str] = Field(
-        default=None, description="Default sender name for application emails."
-    )
-
-    # ======================================================================
-    # GITHUB CONFIGURATION (Optional, if app interacts with GitHub)
-    # ======================================================================
-    GITHUB_PERSONAL_ACCESS_TOKEN: Optional[SecretStr] = Field(
-        default=None, description="GitHub Personal Access Token for API interactions."
-    )
-
-    # ======================================================================
-    # STRIPE BILLING CONFIGURATION (Optional, for paid tiers)
-    # ======================================================================
-    STRIPE_PUBLISHABLE_KEY: Optional[SecretStr] = Field(
-        default=None, description="Stripe publishable API key (pk_...)."
-    )
-    STRIPE_SECRET_KEY: Optional[SecretStr] = Field(
-        default=None,
-        alias="STRIPE_RESTRICTED_KEY",
-        description="Stripe secret API key (sk_live_... or rk_live_...).",
-    )  # Renamed for clarity
-    STRIPE_SECRET_TEST_KEY: Optional[SecretStr] = Field(
-        default=None,
-        alias="STRIPE_RESTRICTED_TEST_KEY",
-        description="Stripe secret test API key (sk_test_... or rk_test_...).",
-    )
-    STRIPE_WEBHOOK_SECRET: Optional[SecretStr] = Field(
-        default=None, description="Stripe webhook signing secret (whsec_...)."
-    )
-
-    STRIPE_PRICE_LILBEAN: Optional[str] = Field(
-        default=None, description="Stripe Price ID for 'LilBean' tier."
-    )
-    STRIPE_PRICE_CLAWBACK: Optional[str] = Field(
-        default=None, description="Stripe Price ID for 'Clawback' tier."
-    )
-    STRIPE_PRICE_BIGCHONK: Optional[str] = Field(
-        default=None, description="Stripe Price ID for 'BigChonk' tier."
-    )
-    STRIPE_PRICE_MEOWTRIX: Optional[str] = Field(
-        default=None, description="Stripe Price ID for 'Meowtrix' tier."
-    )
-    STRIPE_PRICE_CLAWBACK_YEARLY: Optional[str] = Field(
-        default=None, description="Stripe Price ID for 'Clawback Yearly' tier."
-    )
-    STRIPE_PRICE_BIGCHONK_YEARLY: Optional[str] = Field(
-        default=None, description="Stripe Price ID for 'BigChonk Yearly' tier."
-    )
-    STRIPE_PRICE_MEOWTRIX_YEARLY: Optional[str] = Field(
-        default=None, description="Stripe Price ID for 'Meowtrix Yearly' tier."
-    )
-    USE_STRIPE_PLANS: bool = Field(
-        default=True,
-        description="Flag to enable/disable Stripe plan integration logic.",
-    )
-    STRIPE_PROMO_CODE: Optional[str] = Field(
-        default=None, description="Default monthly promo code for Stripe."
-    )
-    STRIPE_PROMO_CODE_YEARLY: Optional[str] = Field(
-        default=None, description="Default yearly promo code for Stripe."
-    )
-
-    # ======================================================================
-    # DISCORD INTEGRATION CONFIGURATION
-    # ======================================================================
-    DISCORD_BOT_TOKEN: Optional[SecretStr] = Field(
-        default=None, description="Discord bot token for ChatChonk support bot."
-    )
-    DISCORD_GUILD_ID: Optional[int] = Field(
-        default=None, description="Discord server (guild) ID for ChatChonk support."
-    )
-
-    # Channel IDs
-    DISCORD_GENERAL_CHANNEL_ID: Optional[int] = Field(
-        default=None, description="General chat channel ID."
-    )
-    DISCORD_SUPPORT_CHANNEL_ID: Optional[int] = Field(
-        default=None, description="Support channel ID."
-    )
-    DISCORD_ANNOUNCEMENTS_CHANNEL_ID: Optional[int] = Field(
-        default=None, description="Announcements channel ID."
-    )
-    DISCORD_FEEDBACK_CHANNEL_ID: Optional[int] = Field(
-        default=None, description="Feedback channel ID."
-    )
-
-    # User tier role IDs
-    DISCORD_FREE_ROLE_ID: Optional[int] = Field(
-        default=None, description="Free tier role ID."
-    )
-    DISCORD_LILBEAN_ROLE_ID: Optional[int] = Field(
-        default=None, description="LilBean tier role ID."
-    )
-    DISCORD_CLAWBACK_ROLE_ID: Optional[int] = Field(
-        default=None, description="Clawback tier role ID."
-    )
-    DISCORD_BIGCHONK_ROLE_ID: Optional[int] = Field(
-        default=None, description="BigChonk tier role ID."
-    )
-    DISCORD_MEOWTRIX_ROLE_ID: Optional[int] = Field(
-        default=None, description="Meowtrix tier role ID."
-    )
-
-    # Staff role IDs
-    DISCORD_ADMIN_ROLE_ID: Optional[int] = Field(
-        default=None, description="Admin role ID."
-    )
-    DISCORD_MODERATOR_ROLE_ID: Optional[int] = Field(
-        default=None, description="Moderator role ID."
-    )
-    DISCORD_SUPPORT_ROLE_ID: Optional[int] = Field(
-        default=None, description="Support role ID."
-    )
-
-    # ======================================================================
-    # CLOUDFLARE KV CACHING (RECOMMENDED – Free 1GB tier)
-    # ======================================================================
-    CLOUDFLARE_API_TOKEN: Optional[SecretStr] = Field(
-        default=None, description="Cloudflare API Token for KV access."
-    )
-    CLOUDFLARE_ACCOUNT_ID: Optional[str] = Field(
-        default=None, description="Cloudflare Account ID."
-    )
-    CLOUDFLARE_KV_NAMESPACE_ID: Optional[str] = Field(
-        default=None, description="Cloudflare KV Namespace ID for caching."
-    )
-
-    # ======================================================================
-    # REDIS CACHING (OPTIONAL – Deprecated in favor of Cloudflare KV)
-    # ======================================================================
-    REDIS_HOST: str = Field(default="localhost", description="Redis host.")
-    REDIS_PORT: int = Field(default=6379, description="Redis port.")
-    REDIS_PASSWORD: Optional[SecretStr] = Field(
-        default=None, description="Redis password."
-    )
-    REDIS_ENABLED: bool = Field(
-        default=False, description="Enable or disable Redis caching."
-    )
-
-    # ======================================================================
-    # MONITORING & OBSERVABILITY
-    # ======================================================================
-    SENTRY_DSN: Optional[SecretStr] = Field(
-        default=None, description="Sentry DSN for error tracking."
-    )
-    ENABLE_AUDIT_LOGGING: bool = Field(
-        default=True, description="Enable detailed audit logging."
-    )
-    LOG_ROTATION_DAYS: int = Field(
-        default=90, description="Number of days to retain log files before rotation."
-    )
-
-    # ======================================================================
-    # SECURITY & VALIDATION SETTINGS (Backend)
-    # ======================================================================
-    ENABLE_INPUT_VALIDATION: bool = Field(
-        default=True, description="Enable validation for API request payloads."
-    )
-    ENABLE_CONTENT_VALIDATION: bool = Field(
-        default=True, description="Enable content validation (e.g., PII checks) for uploaded files."
-    )
-    ENABLE_REQUEST_SIGNING: bool = Field(
-        default=True, description="Enable request signing for inter-service communication."
-    )
-    REQUEST_SIGNATURE_EXPIRY_SECONDS: int = Field(
-        default=300, description="Expiry time for request signatures in seconds."
-    )
-    ENABLE_IP_FILTERING: bool = Field(
-        default=False, description="Enable IP filtering for API access."
-    )
-    ALLOWED_IPS: str = Field(
-        default="", description="Comma-separated list of allowed IP addresses or CIDR blocks if IP filtering is enabled."
-    )
-
-    @property
-    def allowed_origins_list(self) -> list[str]:
-        return [item.strip() for item in self.ALLOWED_ORIGINS.split(",") if item.strip()]
-
-    @property
-    def allowed_hosts_list(self) -> list[str]:
-        return [item.strip() for item in self.ALLOWED_HOSTS.split(",") if item.strip()]
-
-    @property
-    def allowed_ips_list(self) -> list[str]:
-        return [item.strip() for item in self.ALLOWED_IPS.split(",") if item.strip()]
-
-    # ======================================================================
-    # RATE LIMITING CONFIGURATION (Backend)
-    # ======================================================================
-    RATE_LIMIT_ENABLED: bool = Field(
-        default=False, description="Enable global API rate limiting."
-    )
-    RATE_LIMIT_REQUESTS: int = Field(
-        default=100, description="Default number of requests allowed within the rate limit window."
-    )
-    RATE_LIMIT_WINDOW_MINUTES: int = Field(
-        default=60, description="Default rate limit window in minutes."
-    )
-    RATE_LIMIT_REQUESTS_PER_MINUTE: int = Field(
-        default=1000, description="Requests per minute for general rate limiting."
-    )
-
-    # ======================================================================
-    # PROMPT & OUTPUT SAFETY FILTERS (Backend - AutoModel)
-    # ======================================================================
-    ENABLE_PROMPT_FILTERING: bool = Field(
-        default=True, description="Enable safety filtering for user prompts."
-    )
-    PROMPT_FILTER_LEVEL: str = Field(
-        default="medium", description="Level of prompt filtering (low, medium, high)."
-    )
-    ENABLE_OUTPUT_FILTERING: bool = Field(
-        default=True, description="Enable safety filtering for model outputs."
-    )
-    OUTPUT_FILTER_LEVEL: str = Field(
-        default="medium", description="Level of output filtering (low, medium, high)."
-    )
-
-    # ======================================================================
-    # API ACCESS CONTROL (Backend)
-    # ======================================================================
-    # REQUIRE_API_KEY is defined under SECURITY SETTINGS
-    # API_KEY_EXPIRY_DAYS is defined under SECURITY SETTINGS
-    # MAX_API_KEYS_PER_USER is defined under SECURITY SETTINGS
-
-    # ======================================================================
-    # TESTING / MOCK TOGGLES (Mainly for local development and testing)
-    # ======================================================================
-    ENABLE_MOCK_AUTH: bool = Field(
-        default=False, description="If true, bypasses real authentication for testing."
-    )
-    ENABLE_MOCK_SUPABASE: bool = Field(
-        default=False, description="If true, uses mock Supabase client for testing."
-    )
-
-    # ======================================================================
-    # FRONTEND SPECIFIC (Next.js - these are prefixed with NEXT_PUBLIC_)
-    # These are built into the frontend bundle and are publicly accessible.
-    # ======================================================================
-    NEXT_PUBLIC_APP_NAME: str = Field(
-        default="ChatChonk", description="Public application name for frontend."
-    )
-    NEXT_PUBLIC_API_URL: AnyHttpUrl = Field(
-        default="http://localhost:8080/api",
-        description="Public API URL for frontend to connect to.",
-    )
-    NEXT_PUBLIC_SUPABASE_URL: Optional[AnyHttpUrl] = Field(
-        default=None, description="Public Supabase URL for frontend."
-    )
-    NEXT_PUBLIC_SUPABASE_ANON_KEY: Optional[SecretStr] = Field(
-        default=None, description="Public Supabase anonymous key for frontend."
-    )
-
-    class Config:
-        """Pydantic configuration for Settings."""
-
-        env_file = ".env.local"  # Load from .env.local for local development
-        env_file_encoding = "utf-8"
-        case_sensitive = True
-        extra = "ignore"  # Ignore extra environment variables not defined in Settings
-        populate_by_name = True  # Allow fields to be populated by their alias
-        protected_namespaces = ("model_")  # Protect pydantic's internal model_ prefix
-
-
-# Move get_settings outside the class
-@lru_cache()
-def get_settings() -> "Settings":
-    """
-    Get application settings.
-    Uses lru_cache to ensure settings are loaded only once.
-    """
-    settings = Settings()
-    return settings
-
-
-# Initialize settings
-settings = get_settings()
-
-# Configure logging based on settings
-
-# Apply debug mode override for logging
-logging.getLogger(__name__).setLevel(logging.DEBUG)
-logging.getLogger("uvicorn").setLevel(logging.DEBUG)
-logging.getLogger("uvicorn.access").setLevel(logging.DEBUG)
-logging.getLogger("uvicorn.error").setLevel(logging.DEBUG)
-logging.getLogger("fastapi").setLevel(logging.DEBUG)
-logging.getLogger("httpx").setLevel(logging.DEBUG)
-logging.getLogger("httpcore").setLevel(logging.DEBUG)
-logging.getLogger("supabase").setLevel(logging.DEBUG)
-logging.getLogger("postgrest").setLevel(logging.DEBUG)
-logging.getLogger("pydantic_settings").setLevel(logging.DEBUG)
-logging.getLogger("app").setLevel(logging.DEBUG)
-
-# Ensure local directories exist if specified
-if settings.UPLOAD_DIR:
-    settings.UPLOAD_DIR.mkdir(parents=True, exist_ok=True)
-if settings.TEMP_DIR:
-    settings.TEMP_DIR.mkdir(parents=True, exist_ok=True)
-if settings.EXPORT_DIR:
-    settings.EXPORT_DIR.mkdir(parents=True, exist_ok=True)
-if settings.STORAGE_PATH:
-    settings.STORAGE_PATH.mkdir(parents=True, exist_ok=True)
-if settings.EPHEMERAL_STORAGE_PATH:
-    settings.EPHEMERAL_STORAGE_PATH.mkdir(parents=True, exist_ok=True)
-
-# Ensure templates directory exists
-settings.TEMPLATES_DIR.mkdir(parents=True, exist_ok=True)
-
-# Log key settings (excluding sensitive ones)
-logging.info(f"Project Name: {settings.PROJECT_NAME}")
-logging.info(f"Environment: {settings.ENVIRONMENT.value}")
-logging.info(f"Debug Mode: {settings.DEBUG}")
-logging.info(f"API URL: {settings.API_URL}")
-logging.info(f"Frontend URL: {settings.FRONTEND_URL}")
-logging.info(f"Allowed Origins: {settings.ALLOWED_ORIGINS}")
-logging.info(f"Log Level: {settings.LOG_LEVEL.value}")
-logging.info(f"Templates Directory: {settings.TEMPLATES_DIR.resolve()}")
-logging.info(f"Frontend Build Directory: {settings.FRONTEND_BUILD_DIR.resolve()}")
-
-# Conditional logging for Supabase
-if settings.SUPABASE_URL:
-    logging.info(f"Supabase URL: {settings.SUPABASE_URL}")
-else:
-    logging.warning("Supabase URL is not set. Database features may be limited.")
-
-# Conditional logging for MSWAP Supabase
-if settings.MSWAP_SUPABASE_URL:
-    logging.info(f"MSWAP Supabase URL: {settings.MSWAP_SUPABASE_URL}")
-else:
-    logging.warning(
-        "MSWAP Supabase URL is not set. ModelSwapper features may be limited."
-    )
-
-# Conditional logging for Cloudflare KV
-if settings.CLOUDFLARE_API_TOKEN and settings.CLOUDFLARE_ACCOUNT_ID:
-    logging.info("Cloudflare KV caching is configured.")
-else:
-    logging.warning("Cloudflare KV caching is not fully configured.")
-
-# Conditional logging for AI Providers
-if settings.HUGGINGFACE_API_KEY:
-    logging.info("Hugging Face API key is set.")
-if settings.OPENAI_API_KEY:
-    logging.info("OpenAI API key is set.")
-if settings.ANTHROPIC_API_KEY:
-    logging.info("Anthropic API key is set.")
-if settings.MISTRAL_API_KEY:
-    logging.info("Mistral AI API key is set.")
-if settings.DEEPSEEK_API_KEY:
-    logging.info("DeepSeek API key is set.")
-if settings.QWEN_API_KEY:
-    logging.info("Qwen API key is set.")
-
-# Conditional logging for Discord
-if settings.DISCORD_BOT_TOKEN:
-    logging.info("Discord integration is configured.")
-else:
-    logging.warning("Discord integration is not configured.")
-
-# Conditional logging for Stripe
-if settings.USE_STRIPE_PLANS:
-    logging.info("Stripe billing is enabled.")
-    if not settings.STRIPE_PUBLISHABLE_KEY or not settings.STRIPE_SECRET_KEY:
-        logging.warning("Stripe keys are not fully configured for billing.")
-else:
-    logging.info("Stripe billing is disabled.")
-
-# Conditional logging for IP filtering
-if settings.ENABLE_IP_FILTERING:
-    logging.info(f"IP Filtering Enabled. Allowed IPs: {settings.ALLOWED_IPS}")
-else:
-    logging.info("IP Filtering Disabled.")
-
-# Conditional logging for Rate Limiting
-if settings.RATE_LIMIT_ENABLED:
-    logging.info(
-        f"Rate Limiting Enabled: {settings.RATE_LIMIT_REQUESTS_PER_MINUTE} req/min."
-    )
-else:
-    logging.info("Rate Limiting Disabled.")
-
-# Conditional logging for Mock Toggles
-if settings.ENABLE_MOCK_AUTH:
-    logging.warning("Mock Authentication is ENABLED.")
-if settings.ENABLE_MOCK_SUPABASE:
-    logging.warning("Mock Supabase is ENABLED.")
-
-# Ensure pydantic and pydantic-settings are installed in your environment:
-# pip install pydantic pydantic-settings
-
-
->>>>>>> d97f9565
+"""
+ChatChonk Configuration Module
+
+This module defines all configuration settings for the ChatChonk application.
+It uses Pydantic's BaseSettings for automatic environment variable loading and validation.
+
+Environment variables are loaded from .env file if present.
+
+Author: Rip Jonesy
+"""
+
+import logging
+import os
+import secrets
+from enum import Enum
+from functools import lru_cache
+from pathlib import Path
+from typing import Any, Dict, List, Optional, Set, Union
+
+from pydantic import (
+    AnyHttpUrl,
+    BaseSettings,
+    EmailStr,
+    Field,
+    PostgresDsn, # Not directly used but good for reference if direct DB DSN needed
+    SecretStr,
+    validator,
+)
+
+
+class LogLevel(str, Enum):
+    """Log levels for application logging."""
+    CRITICAL = "CRITICAL"
+    ERROR = "ERROR"
+    WARNING = "WARNING"
+    INFO = "INFO"
+    DEBUG = "DEBUG"
+
+
+class Environment(str, Enum):
+    """Application environment types."""
+    DEVELOPMENT = "development"
+    STAGING = "staging"
+    PRODUCTION = "production"
+    TEST = "test"
+
+
+class AiProvider(str, Enum):
+    """Supported AI model providers."""
+    HUGGINGFACE = "huggingface"
+    OPENAI = "openai"
+    ANTHROPIC = "anthropic"
+    MISTRAL = "mistral"
+    DEEPSEEK = "deepseek"
+    QWEN = "qwen"
+    CUSTOM = "custom" # For potential self-hosted or other models
+
+
+class Settings(BaseSettings):
+    """
+    Application settings loaded from environment variables.
+    This class defines all configuration parameters for ChatChonk.
+    """
+
+    # ======================================================================
+    # APPLICATION CORE SETTINGS
+    # ======================================================================
+    PROJECT_NAME: str = Field(default="ChatChonk", description="The name of the project.")
+    APP_NAME: str = Field(default="ChatChonk", description="The name of the application (can be same as PROJECT_NAME).")
+    APP_VERSION: str = Field(default="0.1.0", description="Application version.")
+    ENVIRONMENT: Environment = Field(default=Environment.DEVELOPMENT, description="Application environment (development, staging, production).")
+    DEBUG: bool = Field(default=False, description="Enable debug mode. Overrides LOG_LEVEL to DEBUG if True.")
+    
+    # ======================================================================
+    # SERVER SETTINGS (FastAPI Backend)
+    # ======================================================================
+    API_V1_STR: str = Field(default="/api", description="API version prefix.")
+    HOST: str = Field(default="0.0.0.0", description="Server host to bind to.")
+    PORT: int = Field(default=8080, description="Server port to listen on.") # User specified 8080
+    ROOT_PATH: str = Field(default="", description="API root path prefix if running behind a reverse proxy with path stripping.")
+    RELOAD: bool = Field(default=False, description="Enable hot reloading for Uvicorn (development only).")
+    API_HOST: str = Field(default="127.0.0.1", description="Host for constructing API URLs, typically localhost for dev.")
+:start_line:83
+-------
+    API_URL: AnyHttpUrl = Field(default="http://127.0.0.1:8000/api", alias="LOCAL_API_URL", description="Full base URL for the API in development.")
+    PRODUCTION_API_URL: Optional[AnyHttpUrl] = Field(default=None, description="Full base URL for the API in production (e.g., https://api.chatchonk.com).")
+
+    # ======================================================================
+    # DOMAIN & FRONTEND CONFIGURATION
+    # ======================================================================
+    DOMAIN: str = Field(default="chatchonk.com", description="Main domain for the application.")
+    FRONTEND_URL: AnyHttpUrl = Field(default="https://chatchonk.com", description="Base URL for the frontend application.")
+    API_DOMAIN: Optional[str] = Field(default="api.chatchonk.com", description="Subdomain for the API in production.")
+
+    # ======================================================================
+    # SECURITY SETTINGS
+    # ======================================================================
+    SECRET_KEY: SecretStr = Field(
+        default_factory=lambda: SecretStr(secrets.token_urlsafe(32)),
+        alias="CHONK_SECRET_KEY", # Alias to match .env.example
+        description="Secret key for signing tokens, cookies, etc. CRITICAL for production.",
+    )
+    ALLOWED_ORIGINS: List[str] = Field(
+        default=["http://localhost:3000", "http://127.0.0.1:3000"], # Default for local Next.js dev
+        description="Comma-separated list of allowed CORS origins.",
+    )
+    ALLOWED_HOSTS: List[str] = Field(
+        default=["localhost", "127.0.0.1"],
+        description="Comma-separated list of allowed host headers.",
+    )
+    API_KEY: Optional[SecretStr] = Field(default=None, description="Generic API key for securing internal or specific endpoints (development only or specific use cases).")
+    REQUIRE_API_KEY: bool = Field(default=False, description="Whether a general API key is required for access.")
+    API_KEY_EXPIRY_DAYS: int = Field(default=90, description="Default expiry for generated API keys.")
+    MAX_API_KEYS_PER_USER: int = Field(default=5, description="Maximum API keys a user can generate.")
+
+    # ======================================================================
+    # SUPABASE CONFIGURATION
+    # ======================================================================
+    SUPABASE_URL: Optional[AnyHttpUrl] = Field(default=None, description="Supabase project URL.")
+    SUPABASE_KEY: Optional[SecretStr] = Field(default=None, alias="SUPABASE_ANON_KEY", description="Supabase anonymous key (public).") # Alias for common naming
+    SUPABASE_SERVICE_ROLE_KEY: Optional[SecretStr] = Field(default=None, description="Supabase service role key (secret, for backend admin operations).")
+    SUPABASE_PERSONAL_ACCESS_TOKEN: Optional[SecretStr] = Field(default=None, description="Supabase Personal Access Token for management API calls.")
+    
+    # Optional direct DB passwords if self-hosting or specific needs
+    SUPABASE_DB_PASSWORD: Optional[SecretStr] = Field(default=None, description="Password for the main Supabase PostgreSQL database user.")
+    SUPABASE_DB_PASSWORD_MSWAP: Optional[SecretStr] = Field(default=None, description="Specific DB password for ModelSwapper service if it uses a different user/role.")
+
+    # ======================================================================
+    # SUPABASE STORAGE / S3 COMPATIBLE CONFIGURATION
+    # ======================================================================
+    SUPABASE_STORAGE_URL: Optional[AnyHttpUrl] = Field(default=None, description="Base URL for Supabase Storage (e.g., SUPABASE_URL/storage/v1).")
+    SUPABASE_S3_ACCESS_KEY_ID: Optional[SecretStr] = Field(default=None, description="S3 compatible access key for Supabase Storage.")
+    SUPABASE_S3_SECRET_ACCESS_KEY: Optional[SecretStr] = Field(default=None, description="S3 compatible secret key for Supabase Storage.")
+    SUPABASE_S3_BUCKET: str = Field(default="files", description="Default S3 bucket name for Supabase Storage.")
+    SUPABASE_STORAGE_BUCKET: str = Field(default="files", description="Default bucket name for Supabase Storage (can be same as S3_BUCKET).")
+
+    # ======================================================================
+    # FILE PROCESSING & LOCAL STORAGE SETTINGS
+    # ======================================================================
+    UPLOAD_DIR: Path = Field(default=Path("./uploads"), description="Directory for initial file uploads (before moving to Supabase or processing).")
+    TEMP_DIR: Path = Field(default=Path("./tmp"), description="Directory for temporary files during processing.")
+    EXPORT_DIR: Path = Field(default=Path("./exports"), description="Directory for storing generated export files locally (if not directly streamed or sent to cloud).")
+    STORAGE_PATH: Path = Field(default=Path("./storage"), description="General local storage path if not using cloud exclusively.")
+    EPHEMERAL_STORAGE_PATH: Path = Field(default=Path("./ephemeral_storage"), description="Path for temporary storage of files that need quick cleanup.")
+    EPHEMERAL_MAX_AGE_SECONDS: int = Field(default=7200, description="Max age for files in ephemeral storage (2 hours).")
+    EPHEMERAL_CLEANUP_INTERVAL: int = Field(default=600, description="Interval for cleaning up ephemeral storage (10 minutes).")
+    EPHEMERAL_ENCRYPTION_ENABLED: bool = Field(default=True, description="Enable encryption for files in ephemeral storage.")
+    
+    MAX_UPLOAD_SIZE_MB: int = Field(default=2048, description="Maximum upload size in MB (2GB).")
+    MAX_UPLOAD_SIZE: int = Field(default=2_147_483_648, description="Maximum upload size in bytes (2GB). Derived from MAX_UPLOAD_SIZE_MB.")
+    CHUNK_SIZE: int = Field(default=1_048_576, description="Chunk size for streaming file uploads in bytes (1MB).")
+    CLEANUP_INTERVAL: int = Field(default=3600, description="General interval for temporary file cleanup tasks (1 hour).")
+    FILE_RETENTION_PERIOD: int = Field(default=86400, description="Time to keep processed files locally before potential deletion (24 hours).")
+    ALLOWED_FILE_TYPES: Set[str] = Field(
+        default={"zip", "json", "txt", "md", "csv"}, # From user's list
+        description="Comma-separated list of allowed file extensions for direct uploads (archives might contain more types internally).",
+    )
+
+    # ======================================================================
+    # AI PROVIDER SETTINGS (AutoModel)
+    # ======================================================================
+    DEFAULT_AI_PROVIDER: AiProvider = Field(default=AiProvider.HUGGINGFACE, description="Default AI provider for processing if not specified.")
+    
+    HUGGINGFACE_API_KEY: Optional[SecretStr] = Field(default=None, description="API key for Hugging Face Hub and Inference API.")
+    HUGGINGFACE_DEFAULT_MODEL: str = Field(default="mistralai/Mistral-7B-Instruct-v0.2", description="Default Hugging Face model for general tasks.")
+    HUGGINGFACE_SPACE: Optional[str] = Field(default=None, description="Identifier for a specific Hugging Face Space if used.")
+    HUGGINGFACE_STREAMLIT_URL: Optional[AnyHttpUrl] = Field(default=None, description="URL for a Hugging Face Streamlit app if integrated.")
+
+    OPENAI_API_KEY: Optional[SecretStr] = Field(default=None, description="API key for OpenAI.")
+    OPENAI_DEFAULT_MODEL: str = Field(default="gpt-4o", description="Default OpenAI model.")
+    
+    ANTHROPIC_API_KEY: Optional[SecretStr] = Field(default=None, description="API key for Anthropic (Claude).")
+    ANTHROPIC_DEFAULT_MODEL: str = Field(default="claude-3-opus-20240229", description="Default Anthropic model.")
+
+    MISTRAL_API_KEY: Optional[SecretStr] = Field(default=None, description="API key for Mistral AI.")
+    MISTRAL_DEFAULT_MODEL: str = Field(default="mistral-large-latest", description="Default Mistral model.")
+
+    DEEPSEEK_API_KEY: Optional[SecretStr] = Field(default=None, description="API key for DeepSeek.")
+    DEEPSEEK_DEFAULT_MODEL: str = Field(default="deepseek-coder", description="Default DeepSeek model.")
+
+    QWEN_API_KEY: Optional[SecretStr] = Field(default=None, description="API key for Qwen (Alibaba).")
+    QWEN_DEFAULT_MODEL: str = Field(default="qwen-max", description="Default Qwen model.")
+
+    # ======================================================================
+    # TEMPLATE SETTINGS
+    # ======================================================================
+    TEMPLATES_DIR: Path = Field(default=Path("./templates"), description="Directory where ChatChonk processing templates (YAML files) are stored.")
+    DEFAULT_TEMPLATE: str = Field(default="adhd-idea-harvest", description="Default template ID to use if none is specified by the user.")
+
+    # ======================================================================
+    # LOGGING CONFIGURATION
+    # ======================================================================
+    LOG_LEVEL: LogLevel = Field(default=LogLevel.INFO, description="Logging level for the application.")
+    LOG_FORMAT: str = Field(default="%(asctime)s - %(name)s - %(levelname)s - %(message)s", description="Log format string.")
+    LOG_FILE: Optional[Path] = Field(default=Path("chatchonk.log"), description="Path to log file. If None, logs to stdout.")
+    LOG_ROTATION_DAYS: int = Field(default=90, description="Number of days to keep log files before rotation/deletion.")
+    ENABLE_AUDIT_LOGGING: bool = Field(default=True, description="Enable detailed audit logging for key actions.")
+
+    # ======================================================================
+    # EMAIL SETTINGS (Optional, for future use like notifications, MFA)
+    # ======================================================================
+    SMTP_HOST: Optional[str] = Field(default=None, description="SMTP server host for sending emails.")
+    SMTP_PORT: Optional[int] = Field(default=587, description="SMTP server port.")
+    SMTP_USER: Optional[str] = Field(default=None, description="SMTP username.")
+    SMTP_PASSWORD: Optional[SecretStr] = Field(default=None, description="SMTP password.")
+    EMAILS_FROM_EMAIL: Optional[EmailStr] = Field(default=None, description="Default sender email address for application emails.")
+    EMAILS_FROM_NAME: Optional[str] = Field(default=None, description="Default sender name for application emails.")
+
+    # ======================================================================
+    # GITHUB CONFIGURATION (Optional, if app interacts with GitHub)
+    # ======================================================================
+    GITHUB_PERSONAL_ACCESS_TOKEN: Optional[SecretStr] = Field(default=None, description="GitHub Personal Access Token for API interactions.")
+
+    # ======================================================================
+    # STRIPE BILLING CONFIGURATION (Optional, for paid tiers)
+    # ======================================================================
+    STRIPE_PUBLISHABLE_KEY: Optional[SecretStr] = Field(default=None, description="Stripe publishable API key (pk_...).")
+    STRIPE_SECRET_KEY: Optional[SecretStr] = Field(default=None, alias="STRIPE_RESTRICTED_KEY", description="Stripe secret API key (sk_live_... or rk_live_...).") # Renamed for clarity
+    STRIPE_SECRET_TEST_KEY: Optional[SecretStr] = Field(default=None, alias="STRIPE_RESTRICTED_TEST_KEY", description="Stripe secret test API key (sk_test_... or rk_test_...).")
+    STRIPE_WEBHOOK_SECRET: Optional[SecretStr] = Field(default=None, description="Stripe webhook signing secret (whsec_...).")
+    
+    STRIPE_PRICE_LILBEAN: Optional[str] = Field(default=None, description="Stripe Price ID for 'LilBean' tier.")
+    STRIPE_PRICE_CLAWBACK: Optional[str] = Field(default=None, description="Stripe Price ID for 'Clawback' tier.")
+    STRIPE_PRICE_BIGCHONK: Optional[str] = Field(default=None, description="Stripe Price ID for 'BigChonk' tier.")
+    STRIPE_PRICE_MEOWTRIX: Optional[str] = Field(default=None, description="Stripe Price ID for 'Meowtrix' tier.")
+    STRIPE_PRICE_CLAWBACK_YEARLY: Optional[str] = Field(default=None, description="Stripe Price ID for 'Clawback Yearly' tier.")
+    STRIPE_PRICE_BIGCHONK_YEARLY: Optional[str] = Field(default=None, description="Stripe Price ID for 'BigChonk Yearly' tier.")
+    STRIPE_PRICE_MEOWTRIX_YEARLY: Optional[str] = Field(default=None, description="Stripe Price ID for 'Meowtrix Yearly' tier.")
+    USE_STRIPE_PLANS: bool = Field(default=True, description="Flag to enable/disable Stripe plan integration logic.")
+    STRIPE_PROMO_CODE: Optional[str] = Field(default=None, description="Default monthly promo code for Stripe.")
+    STRIPE_PROMO_CODE_YEARLY: Optional[str] = Field(default=None, description="Default yearly promo code for Stripe.")
+
+    # ======================================================================
+    # REDIS CACHING (Optional)
+    # ======================================================================
+    REDIS_HOST: str = Field(default="localhost", description="Redis server host.")
+    REDIS_PORT: int = Field(default=6379, description="Redis server port.")
+    REDIS_PASSWORD: Optional[SecretStr] = Field(default=None, description="Redis password (if any).")
+    REDIS_ENABLED: bool = Field(default=False, description="Enable Redis for caching and other tasks.") # Added to control usage
+
+    # ======================================================================
+    # ADVANCED SECURITY & VALIDATION
+    # ======================================================================
+    RATE_LIMIT_ENABLED: bool = Field(default=False, description="Enable rate limiting for API endpoints.")
+    RATE_LIMIT_REQUESTS: int = Field(default=100, description="Default rate limit requests count.") # Renamed from user list for clarity
+    RATE_LIMIT_WINDOW_MINUTES: int = Field(default=60, description="Default rate limit window in minutes.") # Renamed
+    RATE_LIMIT_REQUESTS_PER_MINUTE: int = Field(default=1000, description="Alternative rate limit: requests per minute (used if RATE_LIMIT_WINDOW_MINUTES is not primary).")
+
+    ENABLE_INPUT_VALIDATION: bool = Field(default=True, description="Enable strict input validation for API requests.")
+    ENABLE_CONTENT_VALIDATION: bool = Field(default=True, description="Enable validation of content within uploaded files.")
+    ENABLE_REQUEST_SIGNING: bool = Field(default=False, description="Enable request signing for specific sensitive operations (advanced).")
+    REQUEST_SIGNATURE_EXPIRY_SECONDS: int = Field(default=300, description="Expiry time for request signatures (5 minutes).")
+    ENABLE_IP_FILTERING: bool = Field(default=False, description="Enable IP address filtering for API access.")
+    ALLOWED_IPS: List[str] = Field(default=[], description="Comma-separated list of allowed IP addresses or CIDR blocks if IP filtering is enabled.")
+
+    # ======================================================================
+    # PROMPT & OUTPUT SAFETY (Content Filtering)
+    # ======================================================================
+    ENABLE_PROMPT_FILTERING: bool = Field(default=True, description="Enable filtering of prompts sent to AI models for safety.")
+    PROMPT_FILTER_LEVEL: str = Field(default="medium", description="Severity level for prompt filtering (e.g., low, medium, high).")
+    ENABLE_OUTPUT_FILTERING: bool = Field(default=True, description="Enable filtering of outputs received from AI models for safety.")
+    OUTPUT_FILTER_LEVEL: str = Field(default="medium", description="Severity level for output filtering.")
+
+    # ======================================================================
+    # TESTING & MOCKING (Development/Test environments only)
+    # ======================================================================
+    ENABLE_MOCK_AUTH: bool = Field(default=False, description="Enable mock authentication for testing purposes.")
+    ENABLE_MOCK_SUPABASE: bool = Field(default=False, description="Enable mock Supabase client for testing purposes.")
+
+
+    # === Validators ===
+    @validator("UPLOAD_DIR", "TEMP_DIR", "EXPORT_DIR", "TEMPLATES_DIR", "STORAGE_PATH", "EPHEMERAL_STORAGE_PATH", "LOG_FILE", pre=True, allow_reuse=True)
+    def _ensure_path_type_and_create(cls, v: Union[str, Path, None]) -> Optional[Path]:
+        """Ensure path variables are Path objects and create directories if they don't exist."""
+        if v is None: # Handles optional LOG_FILE
+            return None
+        path = Path(v)
+        # For LOG_FILE, only create parent directory. For others, create the directory itself.
+        if str(v).endswith('.log'): # A bit heuristic, better if LOG_FILE was LOG_DIR
+            path.parent.mkdir(parents=True, exist_ok=True)
+        else:
+            path.mkdir(parents=True, exist_ok=True)
+        return path
+
+    @validator("ALLOWED_ORIGINS", "ALLOWED_HOSTS", "ALLOWED_IPS", pre=True, allow_reuse=True)
+    def _parse_comma_separated_list(cls, v: Union[str, List[str]]) -> List[str]:
+        """Parse comma-separated string into a list of strings."""
+        if isinstance(v, str):
+            return [item.strip() for item in v.split(",") if item.strip()]
+        return v
+    
+    @validator("ALLOWED_FILE_TYPES", pre=True, allow_reuse=True)
+    def _parse_allowed_file_types(cls, v: Union[str, Set[str], List[str]]) -> Set[str]:
+        """Parse allowed file types from string or list into a set of lowercase strings with leading dot."""
+        if isinstance(v, str):
+            types = {item.strip().lower() for item in v.split(",") if item.strip()}
+        elif isinstance(v, list):
+            types = {item.strip().lower() for item in v if isinstance(item, str) and item.strip()}
+        elif isinstance(v, set):
+            types = {item.strip().lower() for item in v if isinstance(item, str) and item.strip()}
+        else:
+            raise ValueError("ALLOWED_FILE_TYPES must be a comma-separated string, list, or set.")
+        
+        # Ensure leading dot for extensions
+:start_line:301
+-------
+        return {f".{t}" if not t.startswith('.') else t for t in types}
+
+    @validator("MAX_UPLOAD_SIZE", pre=True, always=True, allow_reuse=True)
+    def _derive_max_upload_size_from_mb(cls, v: Optional[int], values: Dict[str, Any]) -> int:
+        """Derive MAX_UPLOAD_SIZE in bytes from MAX_UPLOAD_SIZE_MB if available."""
+        if "MAX_UPLOAD_SIZE_MB" in values and values["MAX_UPLOAD_SIZE_MB"] is not None:
+            return values["MAX_UPLOAD_SIZE_MB"] * 1024 * 1024
+        return v if v is not None else 2_147_483_648 # Default to 2GB if MB not set
+
+    @validator("DEBUG", allow_reuse=True)
+    def _debug_implies_log_level_debug(cls, v: bool, values: Dict[str, Any]) -> bool:
+        """If DEBUG is True, set LOG_LEVEL to DEBUG unless already more verbose."""
+        if v and values.get("LOG_LEVEL") not in [LogLevel.DEBUG]:
+            values["LOG_LEVEL"] = LogLevel.DEBUG
+            logging.warning("DEBUG mode enabled: Overriding LOG_LEVEL to DEBUG.")
+        return v
+        
+    @validator("DEFAULT_AI_PROVIDER", allow_reuse=True)
+    def _validate_default_ai_provider_key(cls, v: AiProvider, values: Dict[str, Any]) -> AiProvider:
+        """Validate that the API key for the default AI provider is set, or fall back."""
+        key_name_map = {
+            AiProvider.HUGGINGFACE: "HUGGINGFACE_API_KEY",
+            AiProvider.OPENAI: "OPENAI_API_KEY",
+            AiProvider.ANTHROPIC: "ANTHROPIC_API_KEY",
+            AiProvider.MISTRAL: "MISTRAL_API_KEY",
+            AiProvider.DEEPSEEK: "DEEPSEEK_API_KEY",
+            AiProvider.QWEN: "QWEN_API_KEY",
+        }
+        
+        default_provider_key_env_var = key_name_map.get(v)
+        
+        if default_provider_key_env_var and not values.get(default_provider_key_env_var):
+            logging.warning(
+                f"API key for default provider '{v.value}' ({default_provider_key_env_var}) is not set. "
+                "Attempting to find an alternative provider with a set API key."
+            )
+            # Try to find any available provider with a key
+            for provider_enum, key_env_var in key_name_map.items():
+                if values.get(key_env_var):
+                    logging.warning(f"Falling back to '{provider_enum.value}' as it has an API key.")
+                    return provider_enum
+            
+            logging.error(
+                f"No API key found for the default provider '{v.value}' or any alternative providers. "
+                "AI processing will likely fail. Please set at least one AI provider API key."
+            )
+        return v
+
+    class Config:
+        env_file = ".env"
+        env_file_encoding = "utf-8"
+        case_sensitive = False # Typically env vars are case-insensitive, but can be True if needed
+        validate_assignment = True # Ensure type hints are respected on assignment
+
+        # Custom section for ChatChonk-specific metadata (not loaded from env)
+        chatchonk_settings = {
+            "app_tagline": "Tame the Chatter. Find the Signal.",
+            "app_audience": "Second-brain builders and neurodivergent thinkers",
+            "app_creator": "Rip Jonesy",
+            "app_creation_date": "May 2025",
+        }
+
+@lru_cache()
+def get_settings() -> Settings:
+    """
+    Get cached application settings.
+    This function ensures that settings are loaded only once.
+    """
+    logging.info("Loading application settings...")
+    settings = Settings()
+    if settings.DEBUG: # Re-check after full load
+        logging.getLogger().setLevel(logging.DEBUG)
+        for handler in logging.getLogger().handlers:
+            handler.setLevel(logging.DEBUG)
+        logging.debug("Debug mode is ON. Logging level set to DEBUG.")
+    else:
+        logging.getLogger().setLevel(settings.LOG_LEVEL.value)
+        for handler in logging.getLogger().handlers:
+            handler.setLevel(settings.LOG_LEVEL.value)
+
+
+    # Ensure Supabase keys are present if URL is set
+    if settings.SUPABASE_URL and (not settings.SUPABASE_KEY or not settings.SUPABASE_SERVICE_ROLE_KEY):
+        logging.warning(
+            "SUPABASE_URL is set, but SUPABASE_ANON_KEY or SUPABASE_SERVICE_ROLE_KEY is missing. "
+            "Supabase integration may not function correctly."
+        )
+    
+    return settings
+
+# For easy access to settings throughout the application
+settings = get_settings()
+
+if __name__ == "__main__":
+    # Example of how to access settings
+    print(f"ChatChonk Settings Loaded for Environment: {settings.ENVIRONMENT.value}")
+    print(f"  Project Name: {settings.PROJECT_NAME}")
+    print(f"  API URL (Dev): {settings.API_URL}")
+    print(f"  Production API URL: {settings.PRODUCTION_API_URL or 'Not Set'}")
+    print(f"  Debug Mode: {settings.DEBUG}")
+    print(f"  Log Level: {settings.LOG_LEVEL.value}")
+    print(f"  Default AI Provider: {settings.DEFAULT_AI_PROVIDER.value}")
+    if settings.HUGGINGFACE_API_KEY:
+        print(f"  HuggingFace API Key: Set (value redacted)")
+    else:
+        print(f"  HuggingFace API Key: Not Set")
+    print(f"  Supabase URL: {settings.SUPABASE_URL or 'Not Set'}")
+    print(f"  Allowed Origins: {settings.ALLOWED_ORIGINS}")
+    print(f"  Upload Directory: {settings.UPLOAD_DIR.resolve()}")
+    print(f"  Templates Directory: {settings.TEMPLATES_DIR.resolve()}")
+    print(f"  Custom Tagline: {settings.Config.chatchonk_settings['app_tagline']}")
+
+    if settings.REDIS_ENABLED:
+        print(f"  Redis Enabled: Host={settings.REDIS_HOST}, Port={settings.REDIS_PORT}")
+    else:
+        print(f"  Redis Enabled: False")
+